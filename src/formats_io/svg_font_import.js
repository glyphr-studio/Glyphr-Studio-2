import { getProjectEditorImportTarget, setCurrentProjectEditor } from '../app/main.js';
import {
	hexesToChars,
	hexesToHexArray,
	parseCharsInputAsHex,
	validateAsHex,
} from '../common/character_ids.js';
import { generateNewID } from '../common/functions.js';
import { updateProgressIndicator } from '../controls/progress-indicator/progress_indicator.js';
import { getUnicodeName } from '../lib/unicode/unicode_names.js';
import { makeLigatureID } from '../pages/ligatures.js';
import { KernGroup } from '../project_data/kern_group.js';
import { ProjectEditor } from '../project_editor/project_editor.js';
import { ioSVG_convertSVGTagsToGlyph } from './svg_outline_import.js';

/**
	IO > Import > SVG Font
	Reading XML Text and parsing it into Glyphr
	Studio Objects.  Relies heavily on
	IO > Import > SVG Outline
**/
let glyphTags = [];
let kernTags = [];

export async function ioSVG_importSVGfont(font, testing = false) {
	// log('ioSVG_importSVGfont', 'start');

	const editor = testing ? new ProjectEditor() : getProjectEditorImportTarget();
	const project = editor.project;
	await updateProgressIndicator('Reading font data...');

	// --------------------------------------------------------------
	// Import Glyphs and Ligatures
	// --------------------------------------------------------------
	glyphTags = getTagsByName(font, 'glyph');
	const finalGlyphs = {};
	const finalLigatures = {};
	let charCounter = 0;
	await updateSVGImportProgressIndicator('character', 1);

<<<<<<< HEAD
	/*
	 *
	 *  NOTDEF GLYPH IMPORT
	 *
	 */
	function importMissingGlyph(missingGlyph) {
		// log(`\n⮟missingGlyph⮟`);
		// log(missingGlyph);
		const glyphSVG = `<svg><glyph d="${missingGlyph.d}"/></svg>`;
		const newGlyph = ioSVG_convertSVGTagsToGlyph(glyphSVG, false);
		const advanceWidth = parseInt(missingGlyph['horiz-adv-x']);
		newGlyph.advanceWidth = advanceWidth;
		project.incrementRangeCountFor(0);
		newGlyph.id = `glyph-0x0`;
		finalGlyphs[`glyph-0x0`] = newGlyph;
		// log(`\n⮟finalGlyphs['glyph-0x0']⮟`);
		// log(finalGlyphs[`glyph-0x0`]);
=======
	// log(`\n⮟glyphTags⮟`);
	// log(glyphTags);

	// log(`charCounter: ${charCounter}`);
	while (charCounter < glyphTags.length) {
		await importOneGlyph(glyphTags[charCounter]);
>>>>>>> 6f35813a
	}

	async function importOneGlyph(glyph) {
		// log(`importOneGlyph`, 'start');

		// One Glyph or Ligature in the font
		// log(`\nglyphTags[${charCounter}]`);
		// log(glyph);

		if (glyph && glyph.attributes) {
			const attributes = glyph.attributes;
			const glyphName = attributes['glyph-name'];

<<<<<<< HEAD
		// One Glyph or Ligature in the font
		const attributes = chars[charCounter].attributes;
		// log('chars[charCounter]');
		// log(chars[charCounter]);

		// Get the appropriate unicode decimal for this char
		// log('starting  unicode \t' + attributes.unicode + ' \t ' + attributes['glyph-name']);

		let uni = parseCharsInputAsHex(attributes.unicode);
		if (attributes.unicode === ' ') uni = ['0x20'];
		// log(`attributes.unicode: ${attributes.unicode}`);
		// log(`\n⮟uni⮟`);
		// log(uni);

		if (uni === false || uni[0] === '0x0') {
			// Check for .notdef
			// log('!!! Skipping '+attributes['glyph-name']+' NO UNICODE !!!');
			chars.splice(charCounter, 1);
		} else {
			// log('GLYPH ' + charCounter + '/'+chars.length+'\t unicode: ' + json(uni) + '\t attributes: ' + json(attributes));
			/*
			 *
			 *  GLYPH OR LIGATURE IMPORT
			 *
			 */
			const glyphSVG = `<svg><glyph d="${chars[charCounter].attributes.d}"/></svg>`;
			const newGlyph = ioSVG_convertSVGTagsToGlyph(glyphSVG, false);

			// Get Advance Width
			// log(`attributes['horiz-adv-x']: ${attributes['horiz-adv-x']}`);

			const advanceWidth = parseInt(attributes['horiz-adv-x']);
			newGlyph.advanceWidth = advanceWidth;

			if (uni.length === 1) {
				// It's a GLYPH
				// log(`Detected Glyph`);
				uni = uni[0];
				project.incrementRangeCountFor(uni);
				newGlyph.id = `glyph-${uni}`;
				// log(newGlyph);
				finalGlyphs[`glyph-${uni}`] = newGlyph;
				if (getUnicodeName(uni) === '[name not found]') {
=======
			let uni = parseCharsInputAsHex(attributes.unicode);
			if (attributes.unicode === ' ' || glyphName.toLowerCase() === 'space') {
				uni = ['0x20'];
			}

			if (!attributes.unicode && glyphName.startsWith('uni')) {
				const hex = validateAsHex(`0x${glyphName.substring(3)}`);
				// log(`UNI detected ${glyphName} hex is ${hex}`);
				if (hex) {
					uni = [hex];
>>>>>>> 6f35813a
					project.settings.app.showNonCharPoints = true;
				}
			}
			// log(`attributes.unicode: |${attributes.unicode}| parsed as ${uni}`);

			if (uni === false || uni === '0x0') {
				// Check for .notdef
				// log('!!! Skipping '+glyphName+' NO UNICODE !!!');
				glyphTags.splice(charCounter, 1);
			} else {
				// log('GLYPH ' + charCounter + '/'+glyphTags.length+'\t unicode: ' + json(uni) + '\t attributes: ' + json(attributes));

				const glyphSVG = `<svg><glyph d="${glyphTags[charCounter].attributes.d}"/></svg>`;
				const newGlyph = ioSVG_convertSVGTagsToGlyph(glyphSVG, false);

				// Get Advance Width
				// log(`attributes['horiz-adv-x']: ${attributes['horiz-adv-x']}`);

				const advanceWidth = parseInt(attributes['horiz-adv-x']);
				newGlyph.advanceWidth = advanceWidth;

				if (uni.length === 1) {
					// It's a GLYPH
					await updateSVGImportProgressIndicator('character', charCounter);
					// log(`Detected Glyph`);
					uni = uni[0];
					project.incrementRangeCountFor(uni);
					newGlyph.id = `glyph-${uni}`;
					// log(newGlyph);
					finalGlyphs[`glyph-${uni}`] = newGlyph;
					if (getUnicodeName(uni) === '[name not found]') {
						project.settings.app.showNonCharPoints = true;
					}
				} else {
					// It's a LIGATURE
					await updateSVGImportProgressIndicator('ligature', charCounter);
					// log(`Detected Ligature`);
					uni = uni.join('');
					// log(`uni: ${uni}`);
					const chars = hexesToChars(uni);
					// log(`chars: ${chars}`);
					const newID = makeLigatureID(chars);
					newGlyph.id = newID;
					newGlyph.gsub = hexesToHexArray(uni);
					finalLigatures[newID] = newGlyph;
				}
			}
			// Done with loop, advance charCounter
			charCounter++;
		} else {
			// glyphTags[charCounter] undefined
			glyphTags.splice(charCounter, 1);
		}

		// log(`importOneGlyph`, 'end');
	}

	// --------------------------------------------------------------
	// Import .notdef glyph
	// --------------------------------------------------------------

	let missingGlyph = getTagsByName(font, 'missing-glyph');
	if (missingGlyph.length) {
		const missingGlyphAttributes = missingGlyph[0].attributes;
		const glyphSVG = `<svg><glyph d="${missingGlyphAttributes.d}"/></svg>`;
		const newGlyph = ioSVG_convertSVGTagsToGlyph(glyphSVG, false);
		const advanceWidth = parseInt(missingGlyphAttributes['horiz-adv-x']);
		newGlyph.advanceWidth = advanceWidth;
		project.incrementRangeCountFor('0x0');
		newGlyph.id = `glyph-0x0`;
		finalGlyphs[`glyph-0x0`] = newGlyph;
		// log(`\n⮟finalGlyphs['glyph-0x0']⮟`);
		// log(finalGlyphs[`glyph-0x0`]);
	}

	// --------------------------------------------------------------
	// Import Kern data
	// --------------------------------------------------------------

	kernTags = getTagsByName(font, 'hkern');
	const finalKerns = {};
	let kernCount = 0;
	await updateSVGImportProgressIndicator('kern pair', 1);

	while (kernCount < kernTags.length) {
		await importOneKern(kernTags[kernCount]);
	}

	async function importOneKern(thisKern) {
		await updateSVGImportProgressIndicator('kern pair', kernCount + glyphTags.length);

		// log('Kern Import - START ' + kernCount + '/' + kernTags.length);
		let leftGroup = [];
		let rightGroup = [];
		// log('Kern Attributes: ' + json(thisKern.attributes, true));

		if (thisKern) {
			// Get members by name
			leftGroup = getKernMembersByName(thisKern.attributes.g1, glyphTags, leftGroup);
			rightGroup = getKernMembersByName(thisKern.attributes.g2, glyphTags, rightGroup);

			// log('kern groups by name ' + json(leftGroup, true) + ' ' + json(rightGroup, true));

			// Get members by Unicode
			leftGroup = getKernMembersByUnicodeID(thisKern.attributes.u1, glyphTags, leftGroup);
			rightGroup = getKernMembersByUnicodeID(thisKern.attributes.u2, glyphTags, rightGroup);

			// log('kern groups parsed as ' + json(leftGroup, true) + ' ' + json(rightGroup, true));

			if (leftGroup.length && rightGroup.length) {
				const newID = generateNewID(finalKerns, 'kern-');
				const kernValue = thisKern.attributes.k || 0;
				// log('Making a kern pair with k = ' + kernValue);
				finalKerns[newID] = new KernGroup({
					leftGroup: leftGroup,
					rightGroup: rightGroup,
					value: kernValue,
				});
				finalKerns[newID].id = newID;
				// log('Made the new kern successfully.');
				kernCount++;
			} else {
				kernTags.splice(kernCount, 1);
				// log('Kern ' + json(thisKern.attributes, true) + ' returned an empty group.');
			}
		} else {
			// thisKern undefined
			kernTags.splice(kernCount, 1);
		}
	}

	// --------------------------------------------------------------
	// Finalize
	// --------------------------------------------------------------

	project.glyphs = finalGlyphs;
	project.ligatures = finalLigatures;
	project.kerning = finalKerns;

	// Import Font Settings
	// Check to make sure certain stuff is there
	// space has horiz-adv-x

	// Font Settings
	const fontAttributes = getFirstTagInstance(font, 'font-face').attributes;
	const fontSettings = project.settings.font;
	const fname = fontAttributes['font-family'] || 'My Font';

	fontSettings.family = fname;
	fontSettings.style = fontAttributes['font-style'] || 'Regular';
	fontSettings.panose = fontAttributes['panose-1'] || '0 0 0 0 0 0 0 0 0 0';
	fontSettings.upm = 1 * fontAttributes['units-per-em'] || fontSettings.upm;
	fontSettings.ascent = 1 * fontAttributes.ascent || fontSettings.ascent;
	fontSettings.capHeight = 1 * fontAttributes['cap-height'] || fontSettings.capHeight;
	fontSettings.xHeight = 1 * fontAttributes['x-height'] || fontSettings.xHeight;
	fontSettings.descent = 1 * fontAttributes.descent || fontSettings.descent;
	fontSettings.variant = fontAttributes['font-variant'] || 'normal';
	fontSettings.weight = 1 * fontAttributes['font-weight'] || 400;
	fontSettings.stretch = fontAttributes['font-stretch'] || 'normal';
	fontSettings.underlinePosition = 1 * fontAttributes['underline-position'] || -100;
	fontSettings.underlineThickness = 1 * fontAttributes['underline-thickness'] || 20;
	fontSettings.strikethroughPosition =
		1 * fontAttributes['strikethrough-position'] || fontSettings.xHeight / 2;
	fontSettings.strikethroughThickness = 1 * fontAttributes['strikethrough-thickness'] || 20;
	fontSettings.overlinePosition =
		1 * fontAttributes['overline-position'] || fontSettings.ascent + 50;
	fontSettings.overlineThickness = 1 * fontAttributes['overline-thickness'] || 20;

	fontSettings.overshoot = fontSettings.upm > 2000 ? 30 : 20;
	project.settings.project.name = fname;

	// log(project);
	if (testing) {
		return editor.project.save();
	} else {
		setCurrentProjectEditor(editor);
		editor.nav.page = 'Overview';
		editor.navigate();
	}

	// log('ioSVG_importSVGfont', 'end');
}

/**
 * Updates the progress bar
 * @param {String} type - character, ligature, or kern pair
 * @param {Number} counter - current counter number
 */
async function updateSVGImportProgressIndicator(type, counter) {
	const total = glyphTags.length + kernTags.length;

	await updateProgressIndicator(`
			Importing ${type}:
			<span class="progress-indicator__counter">${counter}</span>
			 of
			<span class="progress-indicator__counter">${total}</span>
		`);
}

/**
 * Recursively looks through data and returns any data that matches
 * a specified list of tag names.
 * @param {Object} obj - object to look through
 * @param {Array | String} grabTags - list of tags to collect
 * @returns {Array} - collection of objects representing tags
 */
function getTagsByName(obj, grabTags) {
	// log('getTagsByName', 'start');
	// log('grabTags: ' + JSON.stringify(grabTags));
	// log('passed obj: ');
	// log(obj);

	if (typeof grabTags === 'string') grabTags = [grabTags];
	let result = [];

	if (obj.content) {
		for (let c = 0; c < obj.content.length; c++) {
			result = result.concat(getTagsByName(obj.content[c], grabTags));
		}
	} else {
		if (grabTags.indexOf(obj.name) > -1) {
			result = [obj];
		}
	}

	// log('getTagsByName', 'end');
	return result;
}

export function getFirstTagInstance(obj, tagname) {
	// log('getFirstTagInstance', 'start');
	// log('finding ' + tagname + ' in:');
	// log(obj);

	if (tagname === obj.name) {
		// log('getFirstTagInstance - tagname === obj.name', 'end');
		return obj;
	} else if (obj.content) {
		for (let c = 0; c < obj.content.length; c++) {
			const sub = getFirstTagInstance(obj.content[c], tagname);
			if (sub) {
				// log('getFirstTagInstance - looked through obj and found it', 'end');
				return sub;
			}
		}
	} else {
		// log('getFirstTagInstance - NO obj.content FOUND', 'end');
		return false;
	}
}

function getKernMembersByName(names, chars, arr, limit) {
	limit = limit || 0xffff;
	let uni;
	if (names) {
		names = names.split(',');

		// Check all the glyph names
		for (let n = 0; n < names.length; n++) {
			// Check all the chars
			for (let c = 0; c < chars.length; c++) {
				if (chars[c].attributes.unicode) {
					// Push the match
					if (names[n] === chars[c].attributes['glyph-name']) {
						uni = parseCharsInputAsHex(chars[c].attributes.unicode);
						if (1 * uni[0] < limit) arr = arr.concat(uni);
					}
				}
			}
		}
	}

	return arr;
}

function getKernMembersByUnicodeID(ids, chars, arr, limit) {
	limit = limit || 0xffff;
	let uni;
	if (ids) {
		ids = ids.split(',');

		// Check all the IDs
		for (let i = 0; i < ids.length; i++) {
			// Check all the chars
			for (let c = 0; c < chars.length; c++) {
				if (chars[c].attributes.unicode) {
					// Push the match
					if (ids[i] === chars[c].attributes.unicode) {
						uni = parseCharsInputAsHex(chars[c].attributes.unicode);
						if (1 * uni[0] < limit) arr = arr.concat(uni);
					}
				}
			}
		}
	}

	return arr;
}<|MERGE_RESOLUTION|>--- conflicted
+++ resolved
@@ -38,32 +38,13 @@
 	let charCounter = 0;
 	await updateSVGImportProgressIndicator('character', 1);
 
-<<<<<<< HEAD
-	/*
-	 *
-	 *  NOTDEF GLYPH IMPORT
-	 *
-	 */
-	function importMissingGlyph(missingGlyph) {
-		// log(`\n⮟missingGlyph⮟`);
-		// log(missingGlyph);
-		const glyphSVG = `<svg><glyph d="${missingGlyph.d}"/></svg>`;
-		const newGlyph = ioSVG_convertSVGTagsToGlyph(glyphSVG, false);
-		const advanceWidth = parseInt(missingGlyph['horiz-adv-x']);
-		newGlyph.advanceWidth = advanceWidth;
-		project.incrementRangeCountFor(0);
-		newGlyph.id = `glyph-0x0`;
-		finalGlyphs[`glyph-0x0`] = newGlyph;
-		// log(`\n⮟finalGlyphs['glyph-0x0']⮟`);
-		// log(finalGlyphs[`glyph-0x0`]);
-=======
+
 	// log(`\n⮟glyphTags⮟`);
 	// log(glyphTags);
 
 	// log(`charCounter: ${charCounter}`);
 	while (charCounter < glyphTags.length) {
 		await importOneGlyph(glyphTags[charCounter]);
->>>>>>> 6f35813a
 	}
 
 	async function importOneGlyph(glyph) {
@@ -77,51 +58,6 @@
 			const attributes = glyph.attributes;
 			const glyphName = attributes['glyph-name'];
 
-<<<<<<< HEAD
-		// One Glyph or Ligature in the font
-		const attributes = chars[charCounter].attributes;
-		// log('chars[charCounter]');
-		// log(chars[charCounter]);
-
-		// Get the appropriate unicode decimal for this char
-		// log('starting  unicode \t' + attributes.unicode + ' \t ' + attributes['glyph-name']);
-
-		let uni = parseCharsInputAsHex(attributes.unicode);
-		if (attributes.unicode === ' ') uni = ['0x20'];
-		// log(`attributes.unicode: ${attributes.unicode}`);
-		// log(`\n⮟uni⮟`);
-		// log(uni);
-
-		if (uni === false || uni[0] === '0x0') {
-			// Check for .notdef
-			// log('!!! Skipping '+attributes['glyph-name']+' NO UNICODE !!!');
-			chars.splice(charCounter, 1);
-		} else {
-			// log('GLYPH ' + charCounter + '/'+chars.length+'\t unicode: ' + json(uni) + '\t attributes: ' + json(attributes));
-			/*
-			 *
-			 *  GLYPH OR LIGATURE IMPORT
-			 *
-			 */
-			const glyphSVG = `<svg><glyph d="${chars[charCounter].attributes.d}"/></svg>`;
-			const newGlyph = ioSVG_convertSVGTagsToGlyph(glyphSVG, false);
-
-			// Get Advance Width
-			// log(`attributes['horiz-adv-x']: ${attributes['horiz-adv-x']}`);
-
-			const advanceWidth = parseInt(attributes['horiz-adv-x']);
-			newGlyph.advanceWidth = advanceWidth;
-
-			if (uni.length === 1) {
-				// It's a GLYPH
-				// log(`Detected Glyph`);
-				uni = uni[0];
-				project.incrementRangeCountFor(uni);
-				newGlyph.id = `glyph-${uni}`;
-				// log(newGlyph);
-				finalGlyphs[`glyph-${uni}`] = newGlyph;
-				if (getUnicodeName(uni) === '[name not found]') {
-=======
 			let uni = parseCharsInputAsHex(attributes.unicode);
 			if (attributes.unicode === ' ' || glyphName.toLowerCase() === 'space') {
 				uni = ['0x20'];
@@ -132,7 +68,6 @@
 				// log(`UNI detected ${glyphName} hex is ${hex}`);
 				if (hex) {
 					uni = [hex];
->>>>>>> 6f35813a
 					project.settings.app.showNonCharPoints = true;
 				}
 			}
