--- conflicted
+++ resolved
@@ -1,16 +1,12 @@
 import { getCurrentProject, getCurrentProjectEditor } from '../app/main.js';
 import { decToHex } from '../common/character_ids.js';
 import { addAsChildren, makeElement, textToNode } from '../common/dom.js';
-<<<<<<< HEAD
-import { closeAllModalDialogs, showError, showModalDialog, showToast } from '../controls/dialogs/dialogs.js';
-=======
 import {
 	closeAllModalDialogs,
 	showError,
 	showModalDialog,
 	showToast,
 } from '../controls/dialogs/dialogs.js';
->>>>>>> d9057db2
 import { CharacterRange } from '../project_data/character_range.js';
 import { glyphChanged } from '../project_editor/cross_item_actions.js';
 import { makeNavButton, toggleNavDropdown } from '../project_editor/navigator.js';
@@ -86,18 +82,8 @@
 	const rightArea = content.querySelector('.content-page__right-area');
 	rightArea.innerHTML += ``;
 
-<<<<<<< HEAD
-	let showFilterDialogButton = content.querySelector(
-		'#showFilterDialogButton'
-	);
-	showFilterDialogButton.addEventListener(
-		'click',
-		showFilterDialog
-	);
-=======
 	let showFilterDialogButton = content.querySelector('#showFilterDialogButton');
 	showFilterDialogButton.addEventListener('click', showFilterDialog);
->>>>>>> d9057db2
 
 	let ligatureCheckbox = content.querySelector('#globalActionsSelectLigatureCheckbox');
 	ligatureCheckbox.addEventListener('change', () => {
@@ -265,21 +251,13 @@
 	const componentsCheckbox = document.getElementById('globalActionsSelectComponentsCheckbox');
 	const characterRangesDisplay = document.getElementById('globalActionsCharacterRangesDisplay');
 
-<<<<<<< HEAD
-	if(filters.ligatures) {
-=======
 	if (filters.ligatures) {
->>>>>>> d9057db2
 		ligatureCheckbox.setAttribute('checked', '');
 	} else {
 		ligatureCheckbox.removeAttribute('checked');
 	}
 
-<<<<<<< HEAD
-	if(filters.components) {
-=======
 	if (filters.components) {
->>>>>>> d9057db2
 		componentsCheckbox.setAttribute('checked', '');
 	} else {
 		componentsCheckbox.removeAttribute('checked');
@@ -301,26 +279,6 @@
 			</p>
 			<br>
 		`,
-<<<<<<< HEAD
-	});
-
-	const rangeTable = makeElement({
-		tag: 'div',
-		className: 'range-table__list-area',
-	});
-
-	rangeTable.classList.add('range-selection');
-
-	const saveButton = makeElement({
-		tag: 'fancy-button',
-		content: 'Close',
-		onClick: () => {
-			closeAllModalDialogs();
-			updateFilterCard();
-		}
-	});
-
-=======
 	});
 
 	const rangeTable = makeElement({
@@ -339,7 +297,6 @@
 		},
 	});
 
->>>>>>> d9057db2
 	addAsChildren(rangeTable, [
 		textToNode('<span class="list__column-header">&emsp;</span>'),
 		textToNode('<span class="list__column-header">&emsp;Range name</span>'),
