import { addAsChildren, makeElement } from '../common/dom.js';
import logoVertical from '../common/graphics/logo-wordmark-vertical.svg?raw';
import { closeEveryTypeOfDialog, showError, showToast } from '../controls/dialogs/dialogs.js';
import { makeProgressIndicator } from '../controls/progress-indicator/progress_indicator.js';
import { cancelDefaultEventActions } from '../edit_canvas/events.js';
import { ioFont_importFont } from '../formats_io/font_import.js';
import { ioSVG_importSVGfont } from '../formats_io/svg_font_import.js';
import { validateSingleFileInput } from '../formats_io/validate_file_input.js';
import { GlyphrStudioProject } from '../project_data/glyphr_studio_project.js';
import { importGlyphrProjectFromText } from '../project_editor/import_project.js';
import obleggExampleProject from '../samples/oblegg.gs2?raw';
import simpleExampleProject from '../samples/simpleExampleProject.json';
import { updateWindowUnloadEvent } from './app.js';
import {
	addProjectEditorAndSetAsImportTarget,
	getCurrentProjectEditor,
	getGlyphrStudioApp,
	getProjectEditorImportTarget,
	setCurrentProjectEditor,
} from './main.js';

/**
 * Page > Open Project
 * The first page you see when you open Glyphr Studio.
 */
let isSecondProject;

/**
 * Page Maker for the Open Project page
 * @param {Boolean} secondProjectFlag - true if it's not the currently selected project
 * @returns {Element}
 */
export function makePage_OpenProject(secondProjectFlag = false) {
	// log(`makePage_OpenProject`, 'start');
	// log(`secondProjectFlag: ${secondProjectFlag}`);
	isSecondProject = secondProjectFlag;
	const recent = 1000 * 60 * 60 * 24 * 7; // seven days in milliseconds
	let recentMessage = '';
	const app = getGlyphrStudioApp();
	if (Date.now() - app.versionDate < recent) {
		recentMessage = ` - <a href="https://www.glyphrstudio.com/help/about/updates.html" target="_blank">recently updated!</a>`;
	}

	const content = makeElement({
		tag: 'div',
		id: 'app__page',
		innerHTML: `
			<div id="open-project__page">
				<div id="open-project__left-area" vertical-align="middle">
					<div id="open-project__logo">${logoVertical}</div>
					<span class="open-project__version-name">${app.versionName}</span>
					<span class="open-project__version-number">${app.version}${recentMessage}</span>
					<div class="open-project__blurb">
						For more information visit <a href="http://www.glyphrstudio.com" target="_blank">www.glyphrstudio.com</a><br>
						Glyphr Studio is licensed under a <a href="https://www.gnu.org/licenses/gpl.html" target="_blank">GNU General Public License</a>,
						which is a free / open source "copyleft" license. You are free to use, distribute, and modify Glyphr Studio as long as
						this license and its freeness stays intact.
					</div>
				</div>
				<div id="open-project__right-area" vertical-align="middle"></div>
				<div id="open-project__drop-note"></div>
			</div>
		`,
	});

	// Tabs
	const tableRight = content.querySelector('#open-project__right-area');
	tableRight.appendChild(makeOpenProjectTabs());
	showDefaultTab(content);

	// Drag over handlers
	const page = content.querySelector('#open-project__page');
	page.addEventListener('dragenter', handleDragEnter);
	page.addEventListener('dragover', cancelDefaultEventActions);

	// Drop and Drag Leave handlers
	const dropNote = content.querySelector('#open-project__drop-note');

	dropNote.addEventListener('drop', (/** @type {DragEvent} */ event) => {
		cancelDefaultEventActions(event);
		handleOpenProjectPageFileInput(event?.dataTransfer?.items || []);
	});
	dropNote.addEventListener('dragleave', handleDragLeave);

	// log(`makePage_OpenProject`, 'end');
	return content;
}

/**
 * makeOpenProjectTabs creates all tab content as display:hidden
 * this function selects the default tab and content
 * @param {Document | HTMLElement} node - wrapper for the tab
 */
function showDefaultTab(node) {
	if (isSecondProject) {
		/** @type {HTMLElement} */
		const loadArea = node.querySelector('#tab-content__load');
		loadArea.style.display = 'block';
		node.querySelector('#open-project__tab-load').setAttribute('selected', '');
	} else {
		/** @type {HTMLElement} */
		const newArea = node.querySelector('#tab-content__new');
		newArea.style.display = 'block';
		node.querySelector('#open-project__tab-new').setAttribute('selected', '');
	}
}

/**
 * Import OTF/SVG/Project functions can call this if import fails and
 * the user needs a second try to specify how to start their project.
 */
export function resetOpenProjectTabs() {
	const tableRight = document.querySelector('#open-project__right-area');
	tableRight.innerHTML = '';
	tableRight.appendChild(makeOpenProjectTabs());
	showDefaultTab(document);
}

/**
 * Create the tabs for the load project page
 * @returns {Element} DOM node
 */
export function makeOpenProjectTabs() {
	// --------------------------------------------------------------
	// Make contents for each tab
	// --------------------------------------------------------------

	// Content for New Project tab
	const tabContentNew = makeElement({
		id: 'tab-content__new',
		className: 'open-project__tab-content',
		innerHTML: '<h2>Start a new Glyphr Studio project</h2>\nProject name: &nbsp;',
		style: 'display: none;',
	});

	const inputProjectName = makeElement({
		tag: 'input',
		id: 'input__new-project-name',
		attributes: { type: 'text', value: 'My Font', autofocus: 'true' },
	});

	const buttonStartNewProject = makeElement({
		tag: 'fancy-button',
		id: 'button__create-new-project',
		innerHTML: 'Create a new font from scratch',
		onClick: handleNewProject,
	});

	const br = makeElement({ tag: 'br' });
	addAsChildren(tabContentNew, [inputProjectName, br, br, buttonStartNewProject]);

	// Content for Load tab
	const tabContentLoad = makeElement({
		id: 'tab-content__load',
		className: 'open-project__tab-content',
		innerHTML: '<h2>Load a file</h2>\nDrag and drop one of the following:<br>',
		style: 'display: none;',
	});

	const dropTarget = makeElement({
		id: 'open-project__drop-target',
		innerHTML: `
			Glyphr Studio Project &ensp;(.gs2, .txt)<br>
			Open Type, True Type, or WOFF&ensp;(.otf, .ttf, .woff)<br>
			SVG Font &ensp;(.svg)
		`,
	});

	const openFileChooser = makeElement({
		tag: 'fancy-button',
		attributes: { dark: '' },
		innerHTML: 'or, open file chooser...',
		onClick: async () => {
<<<<<<< HEAD
			getFilesFromFilePicker(handleOpenProjectPageFileInput);
=======
			// @ts-ignore
			if (window.showOpenFilePicker) {
				// @ts-ignore
				const files = await window.showOpenFilePicker();
				handleFileInput(files);
			} else {
				// showError(`Can't open OS File Picker. Try dragging and dropping a file instead.`);
				// @ts-ignore
				const fallbackFileChooser = makeElement({ tag: 'input', attributes: { type: 'file' } });
				fallbackFileChooser.addEventListener('change', (event) => {
					// log(fallbackFileChooser.files);
					cancelDefaultEventActions(event);
					// @ts-ignore
					handleFileInput(fallbackFileChooser.files);
				});
				fallbackFileChooser.click();
			}
>>>>>>> 1905db75
		},
	});

	addAsChildren(tabContentLoad, [dropTarget, openFileChooser]);

	// Auto-saved backups
	const tabContentAutoSaves = makeElement({
		id: 'tab-content__auto-saves',
		className: 'open-project__tab-content',
		innerHTML: `<h2>Restore from auto-saved backup</h2>`,
		style: 'display: none;',
	});

	const contentAutoSavesList = makeElement({
		tag: 'div',
		id: 'auto-saves__list',
	});

	const saves = getGlyphrStudioApp().getLocalStorage().autoSaves;
	let hasContent = false;
	for (let id in saves) {
		contentAutoSavesList.appendChild(makeRestoreProjectRow(id));
		hasContent = true;
	}

	function makeRestoreProjectRow(id) {
		let row = makeElement({ tag: 'div', className: 'auto-saves__list-row' });
		addAsChildren(row, [
			makeElement({ className: 'name', content: saves[id].name }),
			makeElement({ className: 'project-id', content: `(${id})` }),
			makeElement({
				tag: 'fancy-button',
				innerHTML: '⇨',
				onClick: () => loadProjectFromAutoSave(id),
			}),
			makeElement({ className: 'time-stamp', content: new Date(saves[id].time).toLocaleString() }),
		]);
		return row;
	}

	if (!hasContent)
		contentAutoSavesList.appendChild(
			makeElement({ tag: 'i', innerHTML: 'No auto-saves exist yet' })
		);

	addAsChildren(tabContentAutoSaves, [contentAutoSavesList]);

	// Content for Examples tab
	const tabContentExamples = makeElement({
		id: 'tab-content__examples',
		className: 'open-project__tab-content',
		innerHTML: `<h2>Load an example project</h2>`,
		style: 'display: none;',
	});

	const contentSimpleProject = makeElement({
		tag: 'div',
		innerHTML: `The Simple v2 Project has a few characters and things to show off basic functionality:<br><br>`,
	});

	const buttonSimpleProject = makeElement({
		tag: 'fancy-button',
		innerHTML: 'Simple v2 project',
		onClick: () => handleLoadSample('simpleProject'),
	});

	const contentOblegg = makeElement({
		tag: 'div',
		innerHTML: `Oblegg is the GSv2 project we use to test all the various Glyphr Studio features:<br><br>`,
	});

	const buttonOblegg = makeElement({
		tag: 'fancy-button',
		innerHTML: 'Oblegg',
		onClick: () => handleLoadSample('oblegg'),
	});

	addAsChildren(tabContentExamples, [
		contentOblegg,
		buttonOblegg,
		contentSimpleProject,
		buttonSimpleProject,
	]);

	// --------------------------------------------------------------
	// Make tabs, hook it all up
	// --------------------------------------------------------------
	// Tabs
	const tabNew = makeElement({
		tag: 'button',
		id: 'open-project__tab-new',
		className: 'open-project__tab',
		innerHTML: 'New',
		onClick: () => {
			deselectAllTabs();
			tabNew.setAttribute('selected', '');
			tabContentNew.style.display = 'block';
		},
	});

	const tabLoad = makeElement({
		tag: 'button',
		id: 'open-project__tab-load',
		className: 'open-project__tab',
		innerHTML: 'Load',
		onClick: () => {
			deselectAllTabs();
			tabLoad.setAttribute('selected', '');
			tabContentLoad.style.display = 'block';
		},
	});

	const tabAutoSaves = makeElement({
		tag: 'button',
		id: 'open-project__tab-auto-saves',
		className: 'open-project__tab',
		innerHTML: 'Restore',
		onClick: () => {
			deselectAllTabs();
			tabAutoSaves.setAttribute('selected', '');
			tabContentAutoSaves.style.display = 'block';
		},
	});

	const tabExamples = makeElement({
		tag: 'button',
		id: 'open-project__tab-examples',
		className: 'open-project__tab',
		innerHTML: 'Examples',
		onClick: () => {
			deselectAllTabs();
			tabExamples.setAttribute('selected', '');
			tabContentExamples.style.display = 'block';
		},
	});

	const tabs = makeElement({ className: 'open-project__tabs' });
	let tabControls = [tabNew, tabLoad, tabExamples];
	if (!isSecondProject) tabControls.splice(2, 0, tabAutoSaves);
	addAsChildren(tabs, tabControls);

	const tabWrapper = makeElement({ className: 'open-project__tab-wrapper' });
	let tabContents = [tabs, tabContentNew, tabContentLoad, tabContentExamples];
	if (!isSecondProject) tabContents.splice(3, 0, tabContentAutoSaves);
	addAsChildren(tabWrapper, tabContents);
	return tabWrapper;
}

export async function getFilesFromFilePicker(callback, pickerOptions = {}) {
	if (window.showOpenFilePicker) {
		const files = await window.showOpenFilePicker(pickerOptions);
		callback(files);
	} else {
		// showError(`Can't open OS File Picker. Try dragging and dropping a file instead.`);
		const fallbackFileChooser = makeElement({ tag: 'input', attributes: { type: 'file' } });
		fallbackFileChooser.addEventListener('change', (event) => {
			// log(fallbackFileChooser.files);
			cancelDefaultEventActions(event);
			callback(fallbackFileChooser.files);
		});
		fallbackFileChooser.click();
	}
}

/**
 * Sets all the tabs to deselected and hides all the tab contents
 */
function deselectAllTabs() {
	const tabs = document.querySelectorAll('.open-project__tab');
	tabs.forEach((tab) => tab.removeAttribute('selected'));

	const tabContents = document.querySelectorAll('.open-project__tab-content');
	tabContents.forEach((/** @type {HTMLElement} */ content) => (content.style.display = 'none'));
}

/**
 * Handle file input or drop
 * @param {Object} files - event from drop, or fileHandle from showOpenFilePicker
 */
async function handleOpenProjectPageFileInput(files) {
	// log('handleOpenProjectPageFileInput', 'start');
	// log(`\n⮟files⮟`);
	// log(files);

	/** @type {HTMLElement} */
	const dropNote = document.querySelector('#open-project__drop-note');
	dropNote.style.display = 'none';
	const rightArea = document.querySelector('#open-project__right-area');
	rightArea.innerHTML = '';
	rightArea.appendChild(makeProgressIndicator());

	let fileInput;
	let fileResult;
	if (files.length) {
		fileInput = files[0];
		// log(fileInput);
		if (fileInput.getAsFileSystemHandle) fileResult = await fileInput.getAsFileSystemHandle();
		else if (fileInput.getAsFile) fileResult = await fileInput.getAsFile();
		else fileResult = fileInput;
	} else {
		showError(`No files were found that could be imported.`);
	}

	// log(fileResult);
	validateSingleFileInput(fileResult, postValidationCallback);

	// log('handleOpenProjectPageFileInput', 'end');
}

function postValidationCallback(validationResult) {
	// log(`postValidationCallback`, 'start');
	if (isSecondProject) addProjectEditorAndSetAsImportTarget();
	if (validationResult.content) {
		if (validationResult.fileType === 'font') {
			ioFont_importFont(validationResult.content);
		} else if (validationResult.fileType === 'svg') {
			ioSVG_importSVGfont(validationResult.content);
		} else if (validationResult.fileType === 'project') {
			getCurrentProjectEditor().loadedFileHandle = validationResult.fileHandle;
			importProjectDataAndNavigate(validationResult.content);
		}
	} else {
		if (validationResult.errorMessage) {
			showError(validationResult.errorMessage);
		} else {
			showError(`Some unknown error happened when loading the file.`);
		}

		resetOpenProjectTabs();
	}
	// log(`postValidationCallback`, 'end');
}

export function importProjectDataAndNavigate(glyphrStudioProjectFile) {
	// log(`importProjectDataAndNavigate`, 'start');
	closeEveryTypeOfDialog();
	const editor = getProjectEditorImportTarget();
	setCurrentProjectEditor(editor);
	if (!glyphrStudioProjectFile) {
		editor.project = new GlyphrStudioProject({});
		/** @type {HTMLInputElement} */
		const nameInput = document.querySelector('#input__new-project-name');
		const name = nameInput?.value || 'My Font';
		editor.project.settings.project.name = name;
		editor.project.settings.font.family = name;
	} else {
		editor.project = importGlyphrProjectFromText(glyphrStudioProjectFile);
	}

	editor.project.resetSessionStateForAllItems();
	editor.nav.page = 'Overview';
	if (isSecondProject) showToast(`Switched to<br>${editor.project.settings.project.name}`);
	updateWindowUnloadEvent();
	editor.navigate();
	// log(`importProjectDataAndNavigate`, 'end');
}

function loadProjectFromAutoSave(projectID) {
	const saves = getGlyphrStudioApp().getLocalStorage().autoSaves;
	for (let id in saves) {
		if (id === projectID) {
			importProjectDataAndNavigate(saves[id].project);
			showToast(`Restored project from auto-save:<br>${saves[id].name}`);
			return;
		}
	}
}
/**
 * Handle Message event
 * @param {Object} event - event
 */
// TODO Paste handler on open project page
/*
function handleMessage(event) {
	const app = getGlyphrStudioApp();
	// assume strings are SVG fonts
	app.temp.droppedFileContent = event.data;

	if (typeof event.data === 'string') {
		// ioSVG_importSVGfont(false);
		// assume array buffers are otf fonts
	} else if (event.data instanceof ArrayBuffer) {
		// ioFont_importFont(false);
	}
}
*/
// --------------------------------------------------------------
// Drag Events
// --------------------------------------------------------------

/**
 * Handle DragOver event
 * @param {Object} event - event
 */
function handleDragEnter(event) {
	// log(`handleDragEnter`, 'start');
	// cancelDefaultEventActions(event);
	event.dataTransfer.dropEffect = 'copy';
	/** @type {HTMLElement} */
	const dropNote = document.querySelector('#open-project__drop-note');
	dropNote.style.animation = 'var(--animate-fade-in)';
	dropNote.style.opacity = '1';
	dropNote.innerHTML = `Drop it!`;
	dropNote.style.display = 'block';
	// log(`handleDragEnter`, 'end');
}

/**
 * Handle DragLeave event
 */
function handleDragLeave() {
	// log(`handleDragLeave`, 'start');
	// cancelDefaultEventActions(event);
	/** @type {HTMLElement} */
	const dropNote = document.querySelector('#open-project__drop-note');
	dropNote.style.animation = 'var(--animate-fade-out)';
	window.setTimeout(() => {
		dropNote.style.display = 'none';
		dropNote.style.opacity = '0';
	}, 170);
	// log(`handleDragLeave`, 'end');
}

// --------------------------------------------------------------
// Loading projects
// --------------------------------------------------------------

/**
 * Create a new project from scratch
 */
function handleNewProject() {
	if (isSecondProject) addProjectEditorAndSetAsImportTarget();
	setTimeout(importProjectDataAndNavigate, 10);
}

/**
 * Load a project sample
 * @param {String} name - which sample to load
 */
function handleLoadSample(name) {
	if (isSecondProject) addProjectEditorAndSetAsImportTarget();
	document.querySelector('#tab-content__examples').innerHTML =
		'<h2>Load an example project</h2>Loading example project...';

	let project = simpleExampleProject;
	if (name === 'oblegg') project = obleggExampleProject;
	setTimeout(function () {
		// log(`Loading sample project ${name}`);

		importProjectDataAndNavigate(project);
	}, 100);
}<|MERGE_RESOLUTION|>--- conflicted
+++ resolved
@@ -171,27 +171,7 @@
 		attributes: { dark: '' },
 		innerHTML: 'or, open file chooser...',
 		onClick: async () => {
-<<<<<<< HEAD
 			getFilesFromFilePicker(handleOpenProjectPageFileInput);
-=======
-			// @ts-ignore
-			if (window.showOpenFilePicker) {
-				// @ts-ignore
-				const files = await window.showOpenFilePicker();
-				handleFileInput(files);
-			} else {
-				// showError(`Can't open OS File Picker. Try dragging and dropping a file instead.`);
-				// @ts-ignore
-				const fallbackFileChooser = makeElement({ tag: 'input', attributes: { type: 'file' } });
-				fallbackFileChooser.addEventListener('change', (event) => {
-					// log(fallbackFileChooser.files);
-					cancelDefaultEventActions(event);
-					// @ts-ignore
-					handleFileInput(fallbackFileChooser.files);
-				});
-				fallbackFileChooser.click();
-			}
->>>>>>> 1905db75
 		},
 	});
 
