{
<<<<<<< HEAD
  "version": "2.6.0-alpha",
  "versionDate": 0,
  "devMode": true
=======
  "version": "2.5.4",
  "versionDate": 1736539200000,
  "devMode": false
>>>>>>> fe2b9950
}<|MERGE_RESOLUTION|>--- conflicted
+++ resolved
@@ -1,11 +1,5 @@
 {
-<<<<<<< HEAD
-  "version": "2.6.0-alpha",
-  "versionDate": 0,
-  "devMode": true
-=======
-  "version": "2.5.4",
-  "versionDate": 1736539200000,
-  "devMode": false
->>>>>>> fe2b9950
+	"version": "2.6.0-alpha",
+	"versionDate": 0,
+	"devMode": true
 }