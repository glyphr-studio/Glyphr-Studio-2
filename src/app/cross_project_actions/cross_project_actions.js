import { makeElement } from '../../common/dom';
import { countItems, duplicates } from '../../common/functions';
import { ProjectEditor } from '../../project_editor/project_editor';
import { emailLink } from '../app';
import { getCurrentProjectEditor, getGlyphrStudioApp } from '../main';
import { updateContent_addComponents, updateFooter_addComponents } from './action_add_components';
import { updateContent_addKernGroups, updateFooter_addKernGroups } from './action_add_kern_groups';
import {
	updateCharacterCopyTable,
	updateContent_copyShapes,
	updateFooter_copyShapes,
} from './action_copy_shapes';
import {
	updateContent_overwriteItems,
	updateFooter_overwriteItems,
} from './action_overwrite_items';
import {
	updateContent_overwriteSettings,
	updateFooter_overwriteSettings,
} from './action_overwrite_settings';

/** @type {ProjectEditor} */
export let sourceEditor;
/** @type {ProjectEditor} */
export let destinationEditor;
/** @type {Array} */
export let selectedItemIDs = [];
/** @type {Object | false} */
export let selectedRange = false;

/**
 * Make the Cross-project Actions page
 * @returns {HTMLElement}
 */
export function makePage_CrossProjectActions() {
	const content = makeElement({
		tag: 'div',
		id: 'app__page',
		innerHTML: `
			<div id="cross-project-actions__page">
				<div class="cross-project-actions__page-header">
					<h1>Cross&#8209;project&nbsp;actions</h1><span></span><span id="cross-project-actions__close-button">✖</span>
					<option-chooser id="cross-project-actions__action-chooser" selected-name="Choose an action to get started...">
						<option>Copy character or ligature shapes</option>
						<option>Overwrite characters or ligatures</option>
						<option>Add component roots</option>
						<option>Add kern groups</option>
						<option>Overwrite settings</option>
					</option-chooser>
					<span id="cross-project-actions__item-count"></span>
					<span></span>
				</div>
				<div id="cross-project-actions__page-content">
					<div class="cross-project-actions__welcome-content">
						<h2>These actions help you move and copy items between the two projects you have open.</h2>
						<br>
						To get started, choose an action from the dropdown at the top of the page.
						<br><br>
						Each action has the concept of a <code>source</code> and <code>destination</code> project. You can
						easily flip the relationship with this control that is displayed at the top of each page:
						<br>
						<div id="cross-project-actions__welcome-flipper"></div>
						<br><br>
						New cross-project actions are easy to add. If you have any ideas for other capabilities,
						please send us an email: ${emailLink()}
						<br><br>
						<a href="https://www.glyphrstudio.com/help/getting-started/working-with-multiple-projects.html" target="_blank">More help about working with multiple projects</a>
					</div>
				</div>
				<div id="cross-project-actions__page-footer">
				</div>
			</div>
		`,
	});

	// Set up projects
	const app = getGlyphrStudioApp();
	sourceEditor = app.otherProjectEditor;
	destinationEditor = app.selectedProjectEditor;

	// Set up window
	const closeButton = content.querySelector('#cross-project-actions__close-button');
	closeButton.addEventListener('click', () => {
		getCurrentProjectEditor().navigate();
	});

	// Make content
	let actionChooser = content.querySelector('#cross-project-actions__action-chooser');
	actionChooser.addEventListener('change', () => {
		updateCrossProjectActionsPage(content);
	});

	let flipperContent = content.querySelector('#cross-project-actions__welcome-flipper');
	flipperContent.appendChild(makeProjectFlipper());
	// updateCrossProjectActionsPage(content);
	return content;
}

/**
 * Refresh the Cross-project Actions page
 * @param {Element} content - page wrapper
 */
function updateCrossProjectActionsPage(content) {
	// log(`updateCrossProjectActionsPage`, 'start');
	let actionChooser = content.querySelector('#cross-project-actions__action-chooser');
	let selectedAction = actionChooser.getAttribute('selected-id');
	// log(`selectedAction: ${selectedAction}`);
	/** @type {HTMLElement} */
	let pageContent = content.querySelector('#cross-project-actions__page-content');
	let pageFooter = content.querySelector('#cross-project-actions__page-footer');

	pageContent.innerHTML = '';
	pageFooter.innerHTML = '';
	selectedItemIDs = [];
	selectedRange = false;
	if (selectedAction === 'Copy character or ligature shapes') {
		updateContent_copyShapes(pageContent);
		updateFooter_copyShapes(pageFooter);
	} else if (selectedAction === 'Overwrite characters or ligatures') {
		updateContent_overwriteItems(pageContent);
		updateFooter_overwriteItems(pageFooter);
	} else if (selectedAction === 'Add component roots') {
		updateContent_addComponents(pageContent);
		updateFooter_addComponents(pageFooter);
	} else if (selectedAction === 'Add kern groups') {
		updateContent_addKernGroups(pageContent);
		updateFooter_addKernGroups(pageFooter);
	} else if (selectedAction === 'Overwrite settings') {
		updateContent_overwriteSettings(pageContent);
		updateFooter_overwriteSettings(pageFooter);
	} else if (selectedAction === 'Merge two projects') {
		pageContent.innerHTML = 'Merge two projects';
	}
	// log(`updateCrossProjectActionsPage`, 'end');
}

/**
 * Control to switch source / destination projects
 * @param {String} textPrefix - label for the text
 * @returns {Element}
 */
export function makeProjectFlipper(textPrefix = 'From') {
	let sourceProject = sourceEditor.project.settings.project;
	let destinationProject = destinationEditor.project.settings.project;
	const wrapper = makeElement({
		tag: 'span',
		id: 'cross-project-actions__project-flipper',
		innerHTML: `
			${textPrefix} project
			<code id="project-flipper-source-name"
				title="${sourceProject.name}\n${sourceProject.id}">
				${sourceProject.name}
			</code>
			to
			<code id="project-flipper-destination-name"
				title="${destinationProject.name}\n${destinationProject.id}">
				${destinationProject.name}
			</code>
		`,
	});

	const flipButton = makeElement({
		className: 'flip-button',
		innerHTML: '⮀',
		title: 'Flip from/to projects',
		onClick: flipProjects,
	});
	wrapper.appendChild(flipButton);
	return wrapper;
}

/**
 * Switch source / destination projects
 */
function flipProjects() {
	let temp = sourceEditor;
	sourceEditor = destinationEditor;
	destinationEditor = temp;

	let welcomeFlipper = document.querySelector('#cross-project-actions__welcome-flipper');
	if (welcomeFlipper) {
		welcomeFlipper.innerHTML = '';
		welcomeFlipper.appendChild(makeProjectFlipper());
	} else {
		// @ts-ignore
		updateCrossProjectActionsPage(document);
	}
}

/**
 * Flip all checkboxes
 */
export function toggleCheckboxes() {
	/** @type {HTMLInputElement} */
	const checkbox = document.querySelector('#toggle-all-checkbox');
	let state = checkbox.checked;
	const checkboxes = document.querySelectorAll('.item-select-checkbox');
	checkboxes.forEach((/** @type {HTMLInputElement} */ box) => {
		box.checked = state;
		updateSelectedIDs(box.getAttribute('item-id'), box.checked);
	});
}

/**
 * Clear checkboxes
 */
export function clearAllSelections() {
	selectedItemIDs = [];
	document.querySelector('#cross-project-actions__item-count').innerHTML = '';
}

/**
 * Update the selected state of an item by ID
 * @param {String} itemID - ID for the item to update
 * @param {Boolean} add - should it be added or not
 */
export function updateSelectedIDs(itemID, add = true) {
	if (add) selectedItemIDs.push(itemID);
	else selectedItemIDs.splice(selectedItemIDs.indexOf(itemID), 1);
	selectedItemIDs = selectedItemIDs.filter(duplicates);
	selectedItemIDs = selectedItemIDs.filter((item) => !!item);
	document.querySelector('#cross-project-actions__item-count').innerHTML = `
		${selectedItemIDs.length} item${selectedItemIDs.length === 1 ? '' : 's'} selected
	`;
}

/**
 * Makes the Item and Range Chooser control
 * @param {Object} param0 - range chooser options
 * @param {Function} updateHandler - callback for when this range is selected
 * @returns {Element}
 */
export function makeItemAndRangeChooser(
	{ showLigatures = false, showComponents = false, showKernGroups = false },
	updateHandler
) {
	// log(`\n⮟sourceEditor⮟`);
	// log(sourceEditor);
	const project = sourceEditor.project;

	if (!selectedRange) selectedRange = sourceEditor.selectedCharacterRange;
	// log(selectedRange);
	let optionChooser = makeElement({
		tag: 'option-chooser',
		className: 'cross-project-actions__range-chooser',
		attributes: {
			'selected-name': selectedRange.name || selectedRange,
			'selected-id': selectedRange.id || selectedRange,
		},
	});

	let option;
	let addHR = false;

	if (showLigatures) {
		let ligatureCount = countItems(project.ligatures);
		if (ligatureCount) {
			// log(`range.name: Ligatures`);
			option = makeElement({
				tag: 'option',
				innerHTML: 'Ligatures',
				attributes: { note: `${ligatureCount}&nbsp;items` },
			});
			option.addEventListener('click', () => {
				selectedRange = 'Ligatures';
				updateHandler();
			});
			optionChooser.appendChild(option);
			addHR = true;
		}
	}

	if (showComponents) {
		let componentCount = countItems(project.components);
		if (componentCount) {
			// log(`range.name: Components`);
			option = makeElement({
				tag: 'option',
				innerHTML: 'Components',
				attributes: { note: `${componentCount}&nbsp;items` },
			});
			option.addEventListener('click', () => {
				selectedRange = 'Components';
				updateHandler();
			});
			optionChooser.appendChild(option);
			addHR = true;
		}
	}

	if (showKernGroups) {
		let kernCount = countItems(project.kerning);
		if (kernCount) {
			// log(`range.name: Kern groups`);
			option = makeElement({
				tag: 'option',
				innerHTML: 'Kern groups',
				attributes: { note: `${kernCount}&nbsp;items` },
			});
			option.addEventListener('click', () => {
				selectedRange = 'Kern groups';
				updateHandler();
			});
			optionChooser.appendChild(option);
			addHR = true;
		}
	}

	if (addHR) optionChooser.appendChild(makeElement({ tag: 'hr' }));

	let ranges = project.settings.project.characterRanges;
	// log(ranges);
	ranges.forEach((range) => {
		// log(`range.name: ${range.name}`);
		option = makeElement({
			tag: 'option',
			innerHTML: range.name,
			attributes: { note: range.note },
		});

		option.addEventListener('click', () => {
			selectedRange = range;
<<<<<<< HEAD
			let table = document.getElementById('cross-project-actions__character-action-table');
=======
			let table = document.querySelector('#cross-project-actions__character-copy-table');
>>>>>>> 1905db75
			updateCharacterCopyTable(table);
		});

		optionChooser.appendChild(option);
	});

	return optionChooser;
}<|MERGE_RESOLUTION|>--- conflicted
+++ resolved
@@ -320,11 +320,7 @@
 
 		option.addEventListener('click', () => {
 			selectedRange = range;
-<<<<<<< HEAD
 			let table = document.getElementById('cross-project-actions__character-action-table');
-=======
-			let table = document.querySelector('#cross-project-actions__character-copy-table');
->>>>>>> 1905db75
 			updateCharacterCopyTable(table);
 		});
 
