import { addAsChildren, makeElement } from '../../common/dom.js';
import { showToast } from '../../controls/dialogs/dialogs.js';
import { makeKernGroupCharChips } from '../../pages/kerning.js';
import { makeSingleLabel } from '../../panels/cards.js';
import { KernGroup } from '../../project_data/kern_group.js';
import {
	clearAllSelections,
	destinationEditor,
	makeProjectFlipper,
	selectedItemIDs,
	sourceEditor,
	toggleCheckboxes,
	updateSelectedIDs,
} from './cross_project_actions.js';

/**
 * Cross-project actions: Add Kern Groups page
 * @param {HTMLElement} parent - wrapper element
 */
export function updateContent_addKernGroups(parent) {
	parent.innerHTML = '';
	parent.appendChild(
		makeElement({
			tag: 'p',
			content: `This action will duplicate the selected kern groups from the source project, and add them to the destination as new kern groups. If the destination project already has an identical kern group, then the value will <strong>not</strong> be copied over.`,
		})
	);

	parent.appendChild(makeProjectFlipper('Add kern groups from'));

	let emRatio =
		destinationEditor.project.settings.font.upm / sourceEditor.project.settings.font.upm;

	if (emRatio !== 1) {
		parent.appendChild(
			makeElement({
				tag: 'input',
				attributes: { type: 'checkbox' },
				id: 'checkbox-scale',
			})
		);
		parent.appendChild(
			makeSingleLabel(
				`Scale kern values to match destination Em size. The destination font is ${Math.round(
					emRatio * 100
				)}% ${emRatio < 1 ? 'smaller' : 'larger'}
				than the source font.`,
				false,
				'checkbox-scale'
			)
		);
		parent.appendChild(makeElement({ tag: 'br' }));
	}

	// Table
	const table = makeElement({
		className: 'cross-project-actions__column-layout',
		id: 'cross-project-actions__add-item-table',
	});
	parent.appendChild(updateAddItemTable(table));
}

/**
 * Updates the items table
 * @param {Element} table - wrapper
 * @returns {Element}
 */
export function updateAddItemTable(table) {
	table.innerHTML = '';
	// Table column headers
	let wrapper = makeElement({
		className: 'checkbox-wrapper',
		attributes: { style: 'padding: 4px;	border-bottom: 1px solid var(--blue-l20);' },
	});

	wrapper.appendChild(
		makeElement({
			tag: 'input',
			attributes: { type: 'checkbox', style: 'grid-column: 1;' },
			className: 'item-select-checkbox',
			id: 'toggle-all-checkbox',
			title: 'Toggle selection for all rows',
			onClick: toggleCheckboxes,
		})
	);
	table.appendChild(wrapper);

	table.appendChild(
		makeElement({
			className: 'cross-project-actions__column-header',
			innerHTML: 'toggle selection for all rows',
		})
	);

	table.appendChild(
		makeElement({ className: 'cross-project-actions__column-header', innerHTML: 'source id' })
	);

	table.appendChild(
		makeElement({ className: 'cross-project-actions__column-header', innerHTML: 'value' })
	);

	// Table Rows
	makeRows(table);

	return table;
}

/**
 * Make rows for the table
 * @param {Element} parent - wrapper
 */
function makeRows(parent) {
	// log(`makeRows`, 'start');
	let count = 0;

	for (let group of Object.keys(sourceEditor.project.kerning)) {
		makeOneRow(group);
	}

	function makeOneRow(itemID) {
		const sourceItem = sourceEditor.project.getItem(itemID);
		const title = `Select ${itemID}`;
		if (sourceItem) {
			// Checkbox
			let wrapper = makeElement({ className: 'checkbox-wrapper' });
			wrapper.appendChild(
				makeElement({
					tag: 'input',
					attributes: { type: 'checkbox', style: 'grid-column: 1;', 'item-id': itemID },
					className: 'item-select-checkbox',
					id: `checkbox-${itemID}`,
					title: title,
					onClick: (event) => {
						updateSelectedIDs(itemID, event.target.checked);
					},
				})
			);
			parent.appendChild(wrapper);

			// Label with kern chips
			let kernLabel = makeElement({
				tag: 'label',
				attributes: { for: `checkbox-${itemID}` },
				title: title,
				className: 'kern-chip-wrapper',
			});
			const leftMembers = makeElement({
				className: 'kern-group-chooser__left-members',
			});
			leftMembers.appendChild(makeKernGroupCharChips(sourceItem.leftGroup));
			const rightMembers = makeElement({
				className: 'kern-group-chooser__right-members',
			});
			rightMembers.appendChild(makeKernGroupCharChips(sourceItem.rightGroup));
			addAsChildren(kernLabel, [
				leftMembers,
				makeElement({
					className: 'kern-group-chooser__members-divider',
					content: '&emsp;|&emsp;',
				}),
				rightMembers,
			]);
			parent.appendChild(kernLabel);

			// ID
			parent.appendChild(
				makeElement({
					tag: 'label',
					attributes: { for: `checkbox-${itemID}` },
					content: itemID,
					className: 'text-value',
					title: title,
				})
			);

			// Value
			parent.appendChild(
				makeElement({
					tag: 'label',
					attributes: { for: `checkbox-${itemID}` },
					content: sourceItem.value,
					className: 'text-value',
					title: title,
				})
			);
			count++;
		}
	}

	// log(`count: ${count}`);
	if (!count) {
		parent.appendChild(
			makeElement({
				content: 'No kern groups exist in the source project',
				className: 'span-all-columns',
			})
		);
	}

	// log(`makeRows`, 'end');
}

/**
 * Updates the footer of the page
 * @param {Element} parent - wrapper
 */
export function updateFooter_addKernGroups(parent) {
	parent.appendChild(
		makeElement({
			tag: 'fancy-button',
			content: 'Add kern groups',
			onClick: addKernGroups,
		})
	);
}

/**
 * Action for the page
 */
function addKernGroups() {
	// log(`Cross Project Actions - addKernGroups`, 'start');
<<<<<<< HEAD

	if (selectedItemIDs.length === 0) {
		showToast(
			`
			No items selected.<br>Use the checkboxes on each row to select items,
			or use the checkbox at the top of the column to select all.`,
			6000
		);
		return;
	}

	let emRatio =
=======
	const emRatio =
>>>>>>> 1905db75
		destinationEditor.project.settings.font.upm / sourceEditor.project.settings.font.upm;
	// log(`emRatio: ${emRatio}`);

	/** @type {HTMLInputElement} */
	const scaleBox = document.querySelector('#checkbox-scale');
	const scaleItems = scaleBox?.checked;
	// log(`scaleItems: ${scaleItems}`);

	destinationEditor.history.addWholeProjectChangePreState(
		`Cross-project action: from ${sourceEditor.project.settings.project.name}<br>
		Added ${selectedItemIDs.length} kern groups`
	);
	selectedItemIDs.forEach((itemID) => {
		// log(`itemID: ${itemID}`);
		const sourceItem = sourceEditor.project.getItem(itemID);
		const newItem = new KernGroup(sourceItem);
		if (scaleItems) newItem.value *= emRatio;

		// log(`\n⮟newItem⮟`);
		// log(newItem);
		destinationEditor.project.addItemByType(newItem, 'KernGroup');
	});

	destinationEditor.history.addWholeProjectChangePostState();
	showToast(`Added ${selectedItemIDs.length} kern groups`);
	updateContent_addKernGroups(document.querySelector('#cross-project-actions__page-content'));
	clearAllSelections();
	// log(`Cross Project Actions - addKernGroups`, 'end');
}<|MERGE_RESOLUTION|>--- conflicted
+++ resolved
@@ -220,7 +220,6 @@
  */
 function addKernGroups() {
 	// log(`Cross Project Actions - addKernGroups`, 'start');
-<<<<<<< HEAD
 
 	if (selectedItemIDs.length === 0) {
 		showToast(
@@ -233,9 +232,6 @@
 	}
 
 	let emRatio =
-=======
-	const emRatio =
->>>>>>> 1905db75
 		destinationEditor.project.settings.font.upm / sourceEditor.project.settings.font.upm;
 	// log(`emRatio: ${emRatio}`);
 
