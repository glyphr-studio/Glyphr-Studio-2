--- conflicted
+++ resolved
@@ -180,7 +180,6 @@
 					editor.publish('currentItem', editor.selectedItem);
 				},
 			},
-<<<<<<< HEAD
 			{
 				iconName: 'transforms',
 				title: 'Transform\nScale, rotate, or skew the currently selected shape(s).',
@@ -192,19 +191,6 @@
 					editor.publish('currentItem', editor.selectedItem);
 				},
 			},
-=======
-			// {
-			// 	iconName: 'transforms',
-			// 	title: 'Transform\nScale, rotate, or skew the currently selected shape(s).',
-			// 	onClick: () => {
-					// const editor = getCurrentProjectEditor();
-					// let shape = editor.multiSelect.shapes.virtualGlyph;
-					// shape.flipNS();
-					// editor.history.addState(`Flipped shape ${shape.name} vertically`);
-					// editor.publish('currentItem', editor.selectedItem);
-			// 	},
-			// },
->>>>>>> f5e1b737
 			{
 				iconName: 'round',
 				title: `Round all path point and handle position values\nIf a x or y value for any point or a handle in the path has decimals, it will be rounded to the nearest whole number.`,
