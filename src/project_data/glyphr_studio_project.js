--- conflicted
+++ resolved
@@ -408,25 +408,18 @@
 	 * @param {Number} id - Unicode  ID
 	 * @param {Boolean} createAsHidden - set enabled to false
 	 */
-<<<<<<< HEAD
 	createRangeForHex(id, createAsHidden = false) {
 		// log(`createRangeForHex`, 'start');
 		// log(`id: ${id}`);
-=======
-	createRangeForHex(hex, createAsHidden = false) {
-		// log(`createRangeForHex`, 'start');
-		// log(`hex: ${hex}`);
->>>>>>> 2ebac0e7
+
 		const projectRanges = this.settings.project.characterRanges;
 		const newParentRange = new CharacterRange(getParentRange(id));
 		newParentRange.count = 1;
 		if (createAsHidden) newParentRange.enabled = false;
 		projectRanges.push(newParentRange);
-<<<<<<< HEAD
+
 		if (unicodeNonCharPointNames[id]) this.settings.app.showNonCharPoints = true;
-=======
-		if (unicodeNonCharPointNames[hex]) this.settings.app.showNonCharPoints = true;
->>>>>>> 2ebac0e7
+
 		// log(`createRangeForHex`, 'end');
 	}
 
@@ -510,12 +503,8 @@
 
 	/**
 	 * Makes an SVG Thumbnail
-<<<<<<< HEAD
 	 * @param {Object} item - Glyph, Path, or ComponentInstance to make the thumbnail of
-=======
-	 * @param {Glyph, Path, or ComponentInstance} item - thing to make the thumbnail of
 	 * @param {Number} size - how big the square is
->>>>>>> 2ebac0e7
 	 * @returns {String} - SVG icon
 	 */
 	makeItemThumbnail(item, size = 50) {
