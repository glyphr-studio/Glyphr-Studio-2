import { getCurrentProjectEditor, getGlyphrStudioApp } from '../app/main.js';
import { charsToHexArray, validateAsHex } from '../common/character_ids.js';
import { clone, remove, round, trim } from '../common/functions.js';
import { TextBlockOptions } from '../display_canvas/text_block_options.js';
import { getParentRange } from '../lib/unicode/unicode_blocks.js';
import { getUnicodeName, getUnicodeShortName } from '../lib/unicode/unicode_names.js';
import { unicodeNonCharPointNames } from '../lib/unicode/unicode_names_0_bmp.js';
import { makeComponentID } from '../pages/components.js';
import { makeKernGroupID } from '../pages/kerning.js';
import { makeLigatureID } from '../pages/ligatures.js';
import { Glyph } from '../project_data/glyph.js';
import { Guide } from '../project_editor/guide.js';
import { CharacterRange } from './character_range.js';
import { KernGroup } from './kern_group.js';

/**
 * Creates a new Glyphr Studio Project
 */
export class GlyphrStudioProject {
	/**
	 * Initialize a project, with defaults
	 * @param {Object} newProject - Glyphr Studio Project File JSON
	 */
	constructor(newProject = {}) {
		// log('GlyphrStudioProject.constructor', 'start');
		// log(`calledBy: ${calledBy}`);
		// log(`\n⮟newProject⮟`);
		// log(newProject);
		// Set up all internal default values first
		this.settings = {
			project: {
				name: 'My Font',
				latestVersion: false,
				initialVersion: false,
				id: false,
				characterRanges: [],
			},
			app: {
				stopPageNavigation: true,
				formatSaveFile: false,
				saveLivePreviews: true,
				autoSave: true,
				savePreferences: false,
				unlinkComponentInstances: true,
				showNonCharPoints: false,
				itemChooserPageSize: 256,
				previewText: false,
				exportLigatures: true,
				exportKerning: true,
				exportUneditedItems: true,
				moveShapesOnSVGDragDrop: false,
				guides: {
					drawGuidesOnTop: false,
					systemShowGuides: true,
					systemShowLabels: false,
					systemTransparency: 70,
					systemGuides: ['baseline', 'leftSide', 'rightSide'],
					customShowGuides: true,
					customShowLabels: false,
					customTransparency: 70,
					custom: [],
				},
				contextCharacters: {
					showCharacters: false,
					characterTransparency: 20,
					showGuides: true,
					guidesTransparency: 70,
				},
				livePreviews: [],
			},
			font: {
				family: 'My Font',
				style: 'Regular',
				version: '1.0',
				description: '',
				panose: '0 0 0 0 0 0 0 0 0 0',
				upm: 2048,
				ascent: 1550,
				descent: -440,
				capHeight: 1480,
				xHeight: 1100,
				overshoot: 30,
				lineGap: 58,
				weight: 400,
				italicAngle: 0,
				designer: '',
				designerURL: '',
				manufacturer: '',
				manufacturerURL: '',
				license: '',
				licenseURL: '',
				copyright: '',
				trademark: '',
				// SVG Font properties
				variant: 'normal',
				stretch: 'normal',
				stemv: 0,
				stemh: 0,
				slope: 0,
				underlinePosition: -50,
				underlineThickness: 10,
				strikethroughPosition: 300,
				strikethroughThickness: 10,
				overlinePosition: 750,
				overlineThickness: 10,
			},
		};

		this.glyphs = {};
		this.ligatures = {};
		this.kerning = {};
		this.components = {};

		// ---------------------------------------------------------------
		// Handle passed object
		// ---------------------------------------------------------------

		// Settings
		if (newProject.settings) {
			// log('merging settings from newProject');
			this.settings = merge(this.settings, newProject.settings);
		}

		// Project version
		const app = getGlyphrStudioApp();
		this.settings.project.latestVersion = app.version;
		this.settings.project.initialVersion = app.version;

		// Project ID
		this.settings.project.id = this.settings.project.id || makeProjectID();

		// Guides
		const newGuides = newProject?.settings?.app?.guides;
		if (newGuides?.systemGuides) {
			this.settings.app.guides.systemGuides = clone(newGuides.systemGuides);
		}
		if (newGuides?.custom) {
			this.settings.app.guides.custom = [];
			newGuides.custom.forEach((guide) => this.settings.app.guides.custom.push(new Guide(guide)));
		}

		// Character Ranges
		// log(`loading character ranges...`);
		let newRanges = newProject?.settings?.project?.characterRanges;
		// log(`\n⮟newRanges⮟`);
		// log(newRanges);
		if (newRanges) {
			this.settings.project.characterRanges = [];
			newRanges.forEach((range) => {
				this.settings.project.characterRanges.push(new CharacterRange(range));
			});
		}
		if (this.settings.project.characterRanges.length <= 0) {
			this.settings.project.characterRanges.push(new CharacterRange(getParentRange(0x41)));
		}
		// log(`\n⮟this.settings.project.characterRanges⮟`);
		// log(this.settings.project.characterRanges);

		// Validate descent
		this.settings.font.descent = -1 * Math.abs(this.settings.font.descent);

		// Live Previews
		const newPreviews = newProject?.settings?.app?.livePreviews;
		if (newPreviews) {
			this.settings.app.livePreviews = [];
			this.settings.app.livePreviews = newPreviews.map((option) => new TextBlockOptions(option));
		}

		// log('finished merging settings - result:');
		// log(this.settings);

		// Components
		// log(`\nStarting components - passed:`);
		// log(newProject.components);
		this.hydrateProjectItems(Glyph, newProject.components, 'Component');
		// log('finished hydrating components - result:');
		// log(this.components);

		// Glyphs
		// log(`\nStarting glyphs - passed:`);
		// log(newProject.glyphs);
		this.hydrateProjectItems(Glyph, newProject.glyphs, 'Glyph');
		// log('finished hydrating glyphs - result:');
		// log(this.glyphs);

		// Ligatures
		// log(`\nStarting ligatures - passed:`);
		// log(newProject.ligatures);
		this.hydrateProjectItems(Glyph, newProject.ligatures, 'Ligature');
		// log('finished hydrating ligatures - result:');
		// log(this.ligatures);

		// Kerning
		// log(`\nStarting kerning - passed:`);
		// log(newProject.kerning);
		this.hydrateProjectItems(KernGroup, newProject.kerning, 'KernGroup');
		// log('finished hydrating kern pairs - result:');
		// log(this.kerning);

		// log(`\n⮟this⮟`);
		// log(this);
		// log('GlyphrStudioProject.constructor', 'end');
	}

	// --------------------------------------------------------------
	// Save
	// --------------------------------------------------------------

	/**
	 * Saves Glyph Element, Settings, and Metadata hierarchy
	 * that describes a Glyphr Studio Project
	 * @param {Boolean} verbose - include extra properties for better readability
	 * @returns {Object}
	 */
	save(verbose = false) {
		const savedProject = {
			settings: clone(this.settings),
			glyphs: {},
			ligatures: {},
			components: {},
			kerning: {},
		};

		// Overwriting characterRanges with .save() version
		savedProject.settings.project.characterRanges = [];
		this.settings.project.characterRanges.forEach((range) => {
			savedProject.settings.project.characterRanges.push(range.save());
		});

		// Overwriting livePreviews with .save() version
		savedProject.settings.app.livePreviews = [];
		this.settings.app.livePreviews.forEach((preview) => {
			savedProject.settings.app.livePreviews.push(preview.save());
		});

		// Overwriting guides with .save() version
		savedProject.settings.app.guides.custom = [];
		this.settings.app.guides.custom.forEach((guide) => {
			savedProject.settings.app.guides.custom.push(guide.save());
		});

		/**
		 * Generic iterator for glyphs, ligatures, components, and kerning
		 * @param {Object} group - which group to do
		 * @param {String} name - name of the group
		 */
		function iterator(group, name) {
			for (const key of Object.keys(group)) {
				if (group[key].save) {
					savedProject[name][key] = group[key].save(verbose);
				}
			}
		}

		iterator(this.glyphs, 'glyphs');
		iterator(this.ligatures, 'ligatures');
		iterator(this.components, 'components');
		iterator(this.kerning, 'kerning');

		return savedProject;
	}

	// --------------------------------------------------------------
	// Getting / Setting Items
	// --------------------------------------------------------------

	/**
	 * Get a glyph, ligature, or component by ID
	 * @param {String} id - which Glyph to return
	 * @returns {any}
	 */
	getItem(id, forceCreateItem = false) {
		// log('GlyphrStudioProject.getItem', 'start');
		// log(`id: ${id}`);

		if (!id) {
			// log('Not passed an ID, returning false');
			// log('GlyphrStudioProject.getItem', 'end');
			return false;
		}

		id = '' + id;
		let result;

		if (this.ligatures && id.startsWith('liga-')) {
			// log(`detected LIGATURE`);
			result = this.ligatures[id] || false;
			if (!result && forceCreateItem) {
				// log(`forceCreateItem with id ${id}`);
				this.addItemByType(new Glyph({ id: id }), 'Ligature', id);
				getCurrentProjectEditor().history.addWholeProjectChangePostState();
				result = this.ligatures[id];
			}
		} else if (this.glyphs && id.startsWith('glyph-')) {
			// log(`detected GLYPH`);
			id = `glyph-${validateAsHex(id.substring(6))}`;
			result = this.glyphs[id] || false;
			if (!result && forceCreateItem) {
				// log(`forceCreateItem with id ${id}`);
				this.addItemByType(new Glyph({ id: id }), 'Glyph', id);
				getCurrentProjectEditor().history.addWholeProjectChangePostState();
				result = this.glyphs[id];
			}
		} else if (this.components && id.startsWith('comp-')) {
			// log(`detected COMPONENT`);
			result = this.components[id] || false;
			if (!result && forceCreateItem) {
				// log(`forceCreateItem with id ${id}`);
				this.addItemByType(new Glyph({ id: id }), 'Component', id);
				getCurrentProjectEditor().history.addWholeProjectChangePostState();
				result = this.components[id];
			}
		} else if (this.kerning && id.startsWith('kern-')) {
			// log(`detected KERN`);
			result = this.kerning[id] || false;
		} else {
			// log('NO RESULT FOUND');
		}

		// log(`returning result:`);
		// log(result);
		// log('GlyphrStudioProject.getItem', 'end');
		return result;
	}

	/**
	 * Given a single character or a string of characters, find the
	 * Glyphr Studio item ID that corresponds to it.
	 * @param {String} chars - single character or gsub for ligatures
	 * @returns {String | false} - item ID
	 */
	getItemID(chars) {
		if (chars.length === 1) {
			return `glyph-${charsToHexArray(chars)[0]}`;
		} else {
			for (let id of Object.keys(this.ligatures)) {
				let lig = this.ligatures[id];
				if (lig.gsub === chars) return id;
			}
		}
		return false;
	}

	/**
	 * Takes a Glyphr Studio Glyph Element, and adds it to the appropriate
	 * place in this project, based on the objType value.
	 * @param {Object} newItem - Glyphr Studio Glyph Element
	 * @param {String} objType Glyph, Ligature, Component, or KernGroup
	 * @param {String | Boolean} newID - Required for Glyph, optional for others
	 * @returns {Object}
	 */
	addItemByType(newItem, objType, newID = false) {
		let destination = {};
		if (objType === 'Glyph' && newID) {
			destination = this.glyphs;
			let hex = remove('' + newID, 'glyph-');
			// log(`Calling incrementRangeCountFor ${hex} from addItemByType`);
			this.incrementRangeCountFor(parseInt(hex));
		}
		if (objType === 'Ligature') {
			destination = this.ligatures;
			if (!newID) newID = makeLigatureID(newItem.chars);
		}
		if (objType === 'Component') {
			destination = this.components;
			if (!newID) newID = makeComponentID();
		}
		if (objType === 'KernGroup') {
			destination = this.kerning;
			if (!newID) newID = makeKernGroupID(this.kerning);
		}

		newItem.id = newID;
		newItem.objType = objType;
		newItem.parent = this;
<<<<<<< HEAD
		newItem.wasCreatedThisSession = false;
		destination[newID] = newItem;
=======
		if (destination) destination[newID] = newItem;
>>>>>>> 1905db75

		return destination[newID];
	}

	/**
	 * Given an ID, increments the count for ranges that contain
	 * that character.
	 * @param {Number} id - Unicode ID number
	 */
	incrementRangeCountFor(id) {
		// log(`GlyphrStudioProject.incrementRangeCountFor`, 'start');
		// log(`id: ${id}`);

		const projectRanges = this.settings.project.characterRanges;
		// log(`\n⮟projectRanges⮟`);
		// log(projectRanges);

		// Make sure one range exists for this character
		let hasParent = false;
		for (const range of projectRanges) {
			if (range.isWithinRange(id)) {
				hasParent = true;
				range.count++;
				// log(`Range ${range.name} now has count ${range.count}`);
			}
		}

		if (!hasParent) {
			this.createRangeForHex(id, id === 0);
		}

		// log(`GlyphrStudioProject.incrementRangeCountFor`, 'end');
	}

	/**
	 * Creates a range given an id
	 * @param {Number} id - Unicode  ID
	 * @param {Boolean} createAsHidden - set enabled to false
	 */
	createRangeForHex(id, createAsHidden = false) {
		// log(`createRangeForHex`, 'start');
		// log(`id: ${id}`);
		// log(`createAsHidden: ${createAsHidden}`);
		const projectRanges = this.settings.project.characterRanges;
		const newParentRange = new CharacterRange(getParentRange(id));
		// log(newParentRange);
		newParentRange.count = 1;
		if (createAsHidden) newParentRange.enabled = false;
		projectRanges.push(newParentRange);
		if (unicodeNonCharPointNames[id] && id !== 0) this.settings.app.showNonCharPoints = true;
		// log(`createRangeForHex`, 'end');
	}

	/**
	 * Do a loop through the range, counting the number of
	 * actual glyph objects that exist in that range
	 * @param {CharacterRange} range - range to update
	 */
	updateCharacterRangeCount(range) {
		// log(`GlyphrStudioProject.updateCharacterRangeCount`, 'start');
		const ids = range.getMemberIDs();
		range.count = 0;
		ids.forEach((id) => {
			if (this.glyphs[`glyph-${id}`]) range.count++;
		});
		// log(`GlyphrStudioProject.updateCharacterRangeCount`, 'end');
	}

	/**
	 * Update range counts for all ranges in this project
	 */
	updateAllCharacterRangeCounts() {
		// log(`GlyphrStudioProject.updateAllCharacterRangeCounts`, 'start');
		for (const range of this.settings.project.characterRanges) {
			this.updateCharacterRangeCount(range);
		}
		// log(`GlyphrStudioProject.updateAllCharacterRangeCounts`, 'end');
	}

	/**
	 * Get a glyph's name based on it's ID
	 * @param {String | false} id - Glyph ID
	 * @param {Boolean} forceLongName - don't use the short Unicode name by default
	 * @returns {String | false}
	 */
	getItemName(id, forceLongName = false) {
		id = '' + id;
		// log('GlyphrStudioProject.getItemName', 'start');
		// log('passed ' + id);

		// not passed an id
		if (!id) {
			// log('not passed an ID, returning false');
			// log('GlyphrStudioProject.getItemName', 'end');
			return false;
		}

		if (id.startsWith('glyph-')) {
			// known unicode names
			let unicodeName;
			if (forceLongName) {
				unicodeName = getUnicodeName(remove(id, 'glyph-'));
			} else {
				unicodeName = getUnicodeShortName(remove(id, 'glyph-'));
			}

			if (unicodeName) {
				// log('GlyphrStudioProject.getItemName', 'end');
				return unicodeName;
			}
		}

		const item = this.getItem(id);
		/**
		 * @type {Boolean | Object}
		 */
		let result = false;
		if (typeof item === 'object') result = item.name;

		if (!result) {
			if (id.startsWith('glyph-')) result = 'Character';
			else if (id.startsWith('liga-')) result = 'Ligature';
			else if (id.startsWith('comp-')) result = 'Component';
			else if (id.startsWith('kern-')) result = 'Kern group';
			else result = 'Item';
		}
		// log(`Returning: ${result}`);
		// log('GlyphrStudioProject.getItemName', 'end');
		return result;
	}

	/**
	 * Makes an SVG Thumbnail
	 * @param {Object} item - Glyph, Path, or ComponentInstance to make the thumbnail of
	 * @param {Number} size - how big the square is
	 * @returns {String} - SVG icon
	 */
	makeItemThumbnail(item, size = 50) {
		// log('GlyphrStudioProject.makeItemThumbnail', 'start');
		// log(item);
		const padding = round(size / 10);
		const scale = (size - padding * 2) / this.totalVertical;
		const itemHeight = this.totalVertical;
		const itemWidth = item?.advanceWidth || item?.parent?.advanceWidth || this.defaultAdvanceWidth;
		const translateX = (size - itemWidth * scale) / 2;
		const translateY = itemHeight * scale - padding;
		const svg = item?.svgPathData || 'M0,0Z';
		// log(`itemWidth: ${itemWidth}`);
		// log(svg);

		let re = `
		<svg version="1.1" xmlns="http://www.w3.org/2000/svg" xmlns:xlink="http://www.w3.org/1999/xlink" width="50px" height="50px">
			<path
				transform="translate(${translateX},${translateY}) scale(${scale}, -${scale})"
				d="${svg}"
			/>
		</svg>`;

		// log(re);
		// log('GlyphrStudioProject.makeItemThumbnail', 'end');
		return re;
	}

	/**
	 * Synthetic property.
	 * Ascent + Descent doesn't always have to equal UPM.
	 * So, for calculating the space (mostly for edit-canvas and display-canvas)
	 * it's better to use Ascent + Descent instead of UPM.
	 * @returns {Number} - vertical height in Em
	 */
	get totalVertical() {
		let desc = Math.abs(parseInt(this.settings.font.descent));
		let asc = parseInt(this.settings.font.ascent);
		return desc + asc;
	}

	/**
	 * Synthetic property
	 * For calculating views, it's good to start with an advance width
	 * that makes some sort of sense.
	 * @returns {Number} - width in Em
	 */
	get defaultAdvanceWidth() {
		return parseInt(this.settings.font.upm) / 2;
	}

	/**
	 * For detecting ligatures in sequences of text,
	 * it is necessary to first sort the sequence by length,
	 * then alphabetically.
	 */
	get sortedLigatures() {
		// log(`GlyphrStudioProject GET sortedLigatures`, 'start');

		let result = [];

		Object.keys(this.ligatures).forEach((key) => {
			result.push(this.ligatures[key]);
		});

		result.sort(sortLigatures);

		// log(result);
		// log(`GlyphrStudioProject GET sortedLigatures`, 'end');
		return result;
	}

	/**
	 * Returns an array that sorts components by ID
	 */
	get sortedComponents() {
		// log(`GlyphrStudioProject GET sortedComponents`, 'start');

		let result = [];

		Object.keys(this.components).forEach((key) => {
			result.push(this.components[key]);
		});

		result.sort((a, b) => a.name - b.name);

		// log(result);
		// log(`GlyphrStudioProject GET sortedComponents`, 'end');
		return result;
	}

	/**
	 * Returns an array that sorts kern groups by ID
	 */
	get sortedKernGroups() {
		// log(`GlyphrStudioProject GET sortedKernGroups`, 'start');

		let result = [];

		Object.keys(this.kerning).forEach((key) => {
			this.kerning[key].suffix = parseInt(key.substring(5));
			result.push(this.kerning[key]);
		});

		result.sort((a, b) => a.suffix - b.suffix);

		// log(result);
		// log(`GlyphrStudioProject GET sortedKernGroups`, 'end');
		return result;
	}

	resetSessionStateForAllItems() {
		this.forEachItem((item) => {
			if (item.shapes.length === 0 && item.advanceWidth === 0) {
				item.wasCreatedThisSession = true;
			} else {
				item.wasCreatedThisSession = false;
			}
			item.hasChangedThisSession = false;
			// log(item);
		});
	}

	forEachItem(fun) {
		// log(`GlyphrStudioProject.forEachItem`, 'start');
		// console.time('forEachItem');
		let aggregate = [];
		// let counter = 0;
		let result;

		// Glyphs
		for (const id of Object.keys(this.glyphs)) {
			result = fun(this.glyphs[id]);
			aggregate = aggregate.concat(result);
			// counter++;
		}

		// Components
		for (const id of Object.keys(this.components)) {
			result = fun(this.components[id]);
			aggregate = aggregate.concat(result);
			// counter++;
		}

		// Ligatures
		for (const id of Object.keys(this.ligatures)) {
			result = fun(this.ligatures[id]);
			aggregate = aggregate.concat(result);
			// counter++;
		}

		// log(`counter: ${counter}`);
		// log(`aggregate:`);
		// log(aggregate);
		// console.timeEnd('forEachItem');
		// log(`GlyphrStudioProject.forEachItem`, 'end');
		return aggregate;
	}

	// --------------------------------------------------------------
	// Adding Items
	// --------------------------------------------------------------

	/**
	 * Takes generic Objects, and initializes them as Glyphr Studio objects
	 * @param {Object} GlyphrStudioItem - Glyph, Guide, or KernGroup
	 * @param {Object} source - collection of temporary objects to hydrate
	 * @param {String} objType - type of object this is
	 */
	hydrateProjectItems(GlyphrStudioItem, source, objType) {
		// log(`hydrateProjectItems`, 'start');
		// log(`objType: ${objType}`);
		// log(`SOURCE:`);
		// log(source);
		source = source || {};
		// let destination;
		// if (objType === 'Glyph') destination = this.glyphs;
		// if (objType === 'Ligature') destination = this.ligatures;
		// if (objType === 'Component') destination = this.components;
		// if (objType === 'KernGroup') destination = this.kerning;

		for (const key of Object.keys(source)) {
			let validatedKey = validateItemID(key, objType);
			// log(`\n STARTING key: ${key}`);
			// log(`validatedKey: ${validatedKey}`);
			if (source[key]) {
				this.addItemByType(new GlyphrStudioItem(source[key]), objType, validatedKey);
				// destination[validatedKey] = new GlyphrStudioItem(source[key]);
				// destination[validatedKey].id = validatedKey;
				// destination[validatedKey].objType = objType;
				// destination[validatedKey].parent = this;
				// log(`DONE WITH ONE ITEM:`);
				// log(destination[validatedKey]);
			}
		}
		// log(`hydrateProjectItems`, 'end');
	}
}

// --------------------------------------------------------------
// Helpers
// --------------------------------------------------------------

/**
 * Special logic to sort an array of Ligatures
 * @param {Glyph | Object} a - Ligature
 * @param {Glyph | Object} b - Ligature
 * @returns {Number} - sort order
 */
export function sortLigatures(a, b) {
	// log(`sortLigatures`, 'start');
	// log(`\n⮟a⮟`);
	// log(a);
	// log(`\n⮟b⮟`);
	// log(b);

	if (a.chars === false || b.chars === false) {
		console.warn('Ligature is missing root characters');
		console.warn(a);
		console.warn(b);
		// log(`sortLigatures`, 'end');
		return 0;
	}

	if (a.chars.length === b.chars.length) {
		// log(`same length`);
		// log(`sortLigatures`, 'end');
		return a.chars.localeCompare(b.chars);
	} else {
		// log(`sortLigatures`, 'end');
		return b.chars.length - a.chars.length;
	}
}

/**
 * Taking old format IDs and updating them
 * @param {String} oldID - old hex-only format for glyph ID
 * @param {String} objType - making sure objType === 'Glyph'
 * @returns {String} - validated ID
 */
export function validateItemID(oldID, objType) {
	if (objType === 'Glyph') {
		/**
		 * @type {String | Boolean}
		 */
		let suffix = remove(oldID, 'glyph-');
		suffix = validateAsHex(suffix);
		if (suffix) return `glyph-${suffix}`;
	}
	return oldID;
}

/**
 * Takes a template object of expected keys and default values
 * and an object to import:
 *   Overwrites template values if they exist in the imported object
 *   Ignores extra values in the imported object that aren't in the template
 * @param {Object} template - default values
 * @param {Object} importing - custom values
 * @param {Boolean} trimStrings - remove spaces from strings
 * @returns {Object}
 */
export function merge(template = {}, importing = {}, trimStrings = false) {
	// log('glyphr_studio_project - merge', 'start');
	// log(`\n⮟importing⮟`);
	// log(importing);
	// log(`\n⮟template⮟`);
	// log(template);
	for (const a of Object.keys(template)) {
		if (typeof template[a] === 'object') {
			if (importing[a]) template[a] = merge(template[a], importing[a]);
		} else {
			if (importing[a]) {
				if (typeof importing[a] === 'string' && trimStrings) template[a] = trim(importing[a]);
				else template[a] = importing[a];
			}
		}
	}
	// log('glyphr_studio_project - merge', 'end');
	return template;
}

/**
 * Generate a unique Project ID so we can recognize a
 * project through file name and project name re-naming
 * @returns {String} - ID
 */
export function makeProjectID() {
	const j = 'ABCDEFGHIJKLMNOPQRSTUVWXYZ1234567890';
	let re = 'g2_';

	for (let i = 0; i < 10; i++) {
		re += j.charAt(Math.floor(round(Math.random() * j.length)));
	}

	return re;
}<|MERGE_RESOLUTION|>--- conflicted
+++ resolved
@@ -373,12 +373,8 @@
 		newItem.id = newID;
 		newItem.objType = objType;
 		newItem.parent = this;
-<<<<<<< HEAD
 		newItem.wasCreatedThisSession = false;
 		destination[newID] = newItem;
-=======
-		if (destination) destination[newID] = newItem;
->>>>>>> 1905db75
 
 		return destination[newID];
 	}
